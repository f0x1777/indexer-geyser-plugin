/.vscode/
<<<<<<< HEAD
/target
/lib
=======
target/
>>>>>>> de542b55
.env.local
.DS_Store<|MERGE_RESOLUTION|>--- conflicted
+++ resolved
@@ -1,9 +1,5 @@
 /.vscode/
-<<<<<<< HEAD
-/target
+target/
 /lib
-=======
-target/
->>>>>>> de542b55
 .env.local
 .DS_Store