--- conflicted
+++ resolved
@@ -21,20 +21,6 @@
   },
   "libpath": "/home/solana/libholaplex_indexer_rabbitmq_geyser.so",
   "transactions": {
-<<<<<<< HEAD
-      "programs": [
-          "MEisE1HzehtrDpAAT8PnLHjpSSkRYakotTuJRPjTpo8",
-          "M2mx93ekt1fmXSVkTrUL9xVFHkmME8HTUi5Cyc5aF7K",
-          "5SKmrbAxnHV2sgqyDXkGrLrokZYtWWVEEk5Soed7VLVN",
-          "CJsLwbP1iu5DuUikHEJnLfANgKy6stB2uFgvBBHoyxwz",
-          "hausS13jsjafwWwGqZTUQRmWyvyxn9EQpqMwV1PBBmk",
-          "hadeK9DLv9eA7ya5KCTqSvSvRZeJC3JgD5a9Y3CNbvu",
-          "HYPERfwdTjyJ2SCaKHmpF2MtrXqWxrsotYDsTrshHWq8",
-          "TSWAPaqyCSx2KABk68Shruf4rp7CxcNi8hAsbdwmHbN",
-          "mmm3XBJg5gk8XJxEKBvdgptZz6SgK4tXvn36sodowMc"
-      ],
-      "pubkeys": []
-=======
       "programs": {
           "MEisE1HzehtrDpAAT8PnLHjpSSkRYakotTuJRPjTpo8": "sf",
           "M2mx93ekt1fmXSVkTrUL9xVFHkmME8HTUi5Cyc5aF7K": "sf",
@@ -42,6 +28,9 @@
           "CJsLwbP1iu5DuUikHEJnLfANgKy6stB2uFgvBBHoyxwz": "sf",
           "hausS13jsjafwWwGqZTUQRmWyvyxn9EQpqMwV1PBBmk": "sf",
           "hadeK9DLv9eA7ya5KCTqSvSvRZeJC3JgD5a9Y3CNbvu": "sf",
+          "HYPERfwdTjyJ2SCaKHmpF2MtrXqWxrsotYDsTrshHWq8": "sf",
+          "TSWAPaqyCSx2KABk68Shruf4rp7CxcNi8hAsbdwmHbN": "sf",
+          "mmm3XBJg5gk8XJxEKBvdgptZz6SgK4tXvn36sodowMc": "sf",
 
           "srmqPvymJeFKQ4zGQed1GFppgkRHL9kaELCbyksJtPX": "defi",
           "BfxZj7ckfRGHxByn7aHgH2puyXhfjAUvULtRjJo4rd8X": "defi",
@@ -49,6 +38,5 @@
           "whirLbMiicVdio4qvUfM5KAg6Ct8VwpYzGff3uctyCc": "defi"
       },
       "pubkeys": {}
->>>>>>> 805b8178
   }
 }